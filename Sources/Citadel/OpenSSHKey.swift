import CCryptoBoringSSL
import BigInt
import Foundation
import NIO
import Crypto
import CBcrypt
import NIOSSH

<<<<<<< HEAD
// Noteable links:
// https://dnaeon.github.io/openssh-private-key-binary-format/

internal protocol ReadableFromBuffer {
    static func read(from buffer: inout ByteBuffer) throws -> Self
=======
internal protocol ParsableFromByteBuffer {
    static func read(consuming buffer: inout ByteBuffer) throws -> Self
>>>>>>> d844f3c4
}

internal protocol OpenSSHKeyProtocol {
    static var keyType: OpenSSH.KeyType { get }
    associatedtype PublicKey: NIOSSHPublicKeyProtocol
    associatedtype PrivateKey: NIOSSHPrivateKeyProtocol, ParsableFromByteBuffer
}

extension OpenSSHKeyProtocol {
    static var keyType: OpenSSH.KeyType {
        .init(rawValue: PrivateKey.keyPrefix)!
    }
}

extension Insecure.RSA: OpenSSHKeyProtocol {}
extension ED25519: OpenSSHKeyProtocol {}

extension Insecure.RSA.PrivateKey: ParsableFromByteBuffer {
    static func read(consuming buffer: inout ByteBuffer) throws -> Self {
        guard
            let nBytesLength = buffer.readInteger(as: UInt32.self),
            let nBytes = buffer.readBytes(length: Int(nBytesLength)),
            let eBytesLength = buffer.readInteger(as: UInt32.self),
            let eBytes = buffer.readBytes(length: Int(eBytesLength)),
            let dLength = buffer.readInteger(as: UInt32.self),
            let dBytes = buffer.readBytes(length: Int(dLength)),
            let iqmpLength = buffer.readInteger(as: UInt32.self),
            let _ = buffer.readData(length: Int(iqmpLength)),
            let pLength = buffer.readInteger(as: UInt32.self),
            let _ = buffer.readData(length: Int(pLength)),
            let qLength = buffer.readInteger(as: UInt32.self),
            let _ = buffer.readData(length: Int(qLength))
        else {
            throw InvalidKey()
        }
        
        let privateExponent = CCryptoBoringSSL_BN_bin2bn(dBytes, dBytes.count, nil)!
        let publicExponent = CCryptoBoringSSL_BN_bin2bn(eBytes, eBytes.count, nil)!
        let modulus = CCryptoBoringSSL_BN_bin2bn(nBytes, nBytes.count, nil)!

        return self.init(privateExponent: privateExponent, publicExponent: publicExponent, modulus: modulus)
    }
}

extension ED25519.PrivateKey: ParsableFromByteBuffer {
    static func read(consuming buffer: inout ByteBuffer) throws -> Self {
        guard
            let publicKeyLength = buffer.readInteger(as: UInt32.self),
            let publicKey = buffer.readBytes(length: Int(publicKeyLength))
        else {
            throw InvalidKey()
        }

        guard
            let privateKeyLength = buffer.readInteger(as: UInt32.self),
            let privateKey = buffer.readBytes(length: Int(privateKeyLength)),
            Array(privateKey[32...]) == publicKey
        else {
            throw InvalidKey()
        }
        
        return try Self.init(rawRepresentation: privateKey[..<32])
    }
}

extension ByteBuffer {
    mutating func decryptAES(
        cipher: UnsafePointer<EVP_CIPHER>,
        key: [UInt8],
        iv: [UInt8]
    ) throws {
        guard self.readableBytes % 16 == 0 else {
            throw InvalidKey()
        }
        
        let context = CCryptoBoringSSL_EVP_CIPHER_CTX_new()
        defer { CCryptoBoringSSL_EVP_CIPHER_CTX_free(context) }
        
        guard CCryptoBoringSSL_EVP_CipherInit(
            context,
            cipher,
            key,
            iv,
            0
        ) == 1 else {
            throw OpenSSH.KeyError.cryptoError
        }
        
        try self.withUnsafeMutableReadableBytes { buffer in
            var byteBufferPointer = buffer.bindMemory(to: UInt8.self).baseAddress!
            try withUnsafeTemporaryAllocation(of: UInt8.self, capacity: 16) { decryptedBuffer in
                for _ in 0..<buffer.count / 16 {
                    guard CCryptoBoringSSL_EVP_Cipher(
                        context,
                        decryptedBuffer.baseAddress!,
                        byteBufferPointer,
                        16
                    ) == 1 else {
                        throw CitadelError.cryptographicError
                    }
                    
                    byteBufferPointer.assign(from: decryptedBuffer.baseAddress!, count: 16)
                    // Move the pointer forward to the next block
                    byteBufferPointer += 16
                }
            }
        }
    }
}

enum OpenSSH {
    enum KeyError: Error {
        case missingDecryptionKey, cryptoError
    }
    
    enum Cipher: String {
        case none
        case aes128ctr = "aes128-ctr"
        case aes256ctr = "aes256-ctr"
        
        var keyLength: Int {
            switch self {
            case .none:
                return 0
            case .aes128ctr:
                return 16
            case .aes256ctr:
                return 32
            }
        }
        
        var ivLength: Int {
            switch self {
            case .none:
                return 0
            case .aes128ctr, .aes256ctr:
                return 16
            }
        }
        
        func decryptBuffer(
            _ buffer: inout ByteBuffer,
            key: [UInt8],
            iv: [UInt8]
        ) throws {
            switch self {
            case .none:
                ()
            case .aes128ctr:
                try buffer.decryptAES(cipher: CCryptoBoringSSL_EVP_aes_128_ctr(), key: key, iv: iv)
            case .aes256ctr:
                try buffer.decryptAES(cipher: CCryptoBoringSSL_EVP_aes_256_ctr(), key: key, iv: iv)
            }
        }
    }
    
    enum KDF {
        enum KDFType: String {
            case none, bcrypt
        }
        
        case none
        case bcrypt(salt: ByteBuffer, iterations: UInt32)
        
        func withKeyAndIV<T>(
            cipher: Cipher,
            basedOnDecryptionKey decryptionKey: Data?,
            perform: (_ key: [UInt8], _ iv: [UInt8]) throws -> T
        ) throws -> T {
            switch self {
            case .none:
                return try perform([], [])
            case .bcrypt(var salt, let iterations):
                guard let decryptionKey = decryptionKey else {
                    throw KeyError.missingDecryptionKey
                }
                
                return try decryptionKey.withUnsafeBytes { decryptionKey in
                    let salt = salt.readBytes(length: salt.readableBytes)!
                    var key = [UInt8](repeating: 0, count: cipher.keyLength + cipher.ivLength)
                    guard bcrypt_pbkdf(
                        decryptionKey.baseAddress!,
                        decryptionKey.count,
                        salt,
                        salt.count,
                        &key,
                        cipher.keyLength + cipher.ivLength,
                        iterations
                    ) == 0 else {
                        throw KeyError.cryptoError
                    }
                    
                    return try perform(Array(key[..<cipher.keyLength]), Array(key[cipher.keyLength...]))
                }
            }
        }
    }
    
    enum KeyType: String {
        case sshRSA = "ssh-rsa"
        case sshED25519 = "ssh-ed25519"
    }
    
    struct PrivateKey<SSHKey: OpenSSHKeyProtocol> {
        let cipher: Cipher
        let kdf: KDF
        let numberOfKeys: Int
        let publicKey: SSHKey.PublicKey
        let privateKey: SSHKey.PrivateKey
        let comment: String
        
        var keyType: KeyType {
            SSHKey.keyType
        }
    }
}

extension OpenSSH.PrivateKey {
    init(string key: String, decryptionKey: Data? = nil) throws {
        var key = key.replacingOccurrences(of: "\n", with: "")
        
        guard
            key.hasPrefix("-----BEGIN OPENSSH PRIVATE KEY-----"),
            key.hasSuffix("-----END OPENSSH PRIVATE KEY-----")
        else {
            throw InvalidKey()
        }
        
        key.removeLast("-----END OPENSSH PRIVATE KEY-----".utf8.count)
        key.removeFirst("-----BEGIN OPENSSH PRIVATE KEY-----".utf8.count)
        
        guard let data = Data(base64Encoded: key) else {
            throw InvalidKey()
        }
        
        var buffer = ByteBuffer(data: data)
        
        guard
            buffer.readString(length: "openssh-key-v1".utf8.count) == "openssh-key-v1",
            buffer.readInteger(as: UInt8.self) == 0x00
        else {
            throw InvalidKey()
        }
            
        let cipher = try OpenSSH.Cipher(from: &buffer)
        self.cipher = cipher
        let kdf = try OpenSSH.KDF(from: &buffer)
        self.kdf = kdf
        
        guard
            let numberOfKeys = buffer.readInteger(as: UInt32.self),
            numberOfKeys == 1 // # of keys always one
        else {
            throw InvalidKey()
        }
        
        self.numberOfKeys = Int(numberOfKeys)
        
        guard
            let publicKeyBufferLength = buffer.readInteger(as: UInt32.self).map(Int.init),
            var publicKeyBuffer = buffer.readSlice(length: publicKeyBufferLength)
        else {
            throw InvalidKey()
        }
        
        let publicKeyType = try OpenSSH.KeyType(from: &publicKeyBuffer)
        guard publicKeyType.rawValue == SSHKey.PublicKey.publicKeyPrefix else { throw InvalidKey() }
        
        self.publicKey = try SSHKey.PublicKey.read(from: &publicKeyBuffer)
        
        guard
            let privateKeyBufferLength = buffer.readInteger(as: UInt32.self).map(Int.init),
            var privateKeyBuffer = buffer.readSlice(length: privateKeyBufferLength)
        else {
            throw InvalidKey()
        }
        
        try kdf.withKeyAndIV(
            cipher: cipher,
            basedOnDecryptionKey: decryptionKey
        ) { key, iv -> Void in
            try cipher.decryptBuffer(&privateKeyBuffer, key: key, iv: iv)
        }
        
        guard let checksum = privateKeyBuffer.readInteger(as: UInt64.self)  else {
            throw InvalidKey()
        }
        
        let privateKeyType = try OpenSSH.KeyType(from: &privateKeyBuffer)
        guard
            privateKeyType.rawValue == SSHKey.PrivateKey.keyPrefix,
            privateKeyType == publicKeyType
        else {
            throw InvalidKey()
        }
        
        self.privateKey = try SSHKey.PrivateKey.read(consuming: &privateKeyBuffer)
        
        guard let comment = privateKeyBuffer.readSSHString() else { throw InvalidKey() }
        self.comment = comment
        
        let paddingLength = privateKeyBuffer.readableBytes
        guard
            paddingLength < 16,
            let padding = privateKeyBuffer.readBytes(length: paddingLength)
        else {
            throw InvalidKey()
        }
        
        for i in 1..<paddingLength {
            guard padding[i - 1] == UInt8(i) else {
                throw InvalidKey()
            }
        }
    }
}

extension OpenSSH.Cipher {
    init(from buffer: inout ByteBuffer) throws {
        guard
            let cipherName = buffer.readSSHString(),
            let cipher = Self(rawValue: cipherName)
        else {
            throw InvalidKey()
        }
        self = cipher
    }
}

extension OpenSSH.KDF {
    init(from buffer: inout ByteBuffer) throws {
        guard
            let kdfName = buffer.readSSHString(),
            let kdf = KDFType(rawValue: kdfName),
            var options = buffer.readSSHBuffer()
        else {
            throw InvalidKey()
        }
        
        switch kdf {
        case .none:
            guard options.readableBytes == 0 else {
                throw InvalidKey()
            }
            
            self = .none
        case .bcrypt:
            guard
                let salt = options.readSSHBuffer(),
                let rounds: UInt32 = options.readInteger(),
                rounds < 18
            else {
                throw InvalidKey()
            }
            
            self = .bcrypt(salt: salt, iterations: rounds)
        }
    }
}

extension OpenSSH.KeyType {
    init(from buffer: inout ByteBuffer) throws {
        guard
            let keyName = buffer.readSSHString(),
            let keyType = Self(rawValue: keyName)
        else {
            throw InvalidKey()
        }
        self = keyType
    }
}<|MERGE_RESOLUTION|>--- conflicted
+++ resolved
@@ -6,16 +6,11 @@
 import CBcrypt
 import NIOSSH
 
-<<<<<<< HEAD
 // Noteable links:
 // https://dnaeon.github.io/openssh-private-key-binary-format/
 
-internal protocol ReadableFromBuffer {
-    static func read(from buffer: inout ByteBuffer) throws -> Self
-=======
 internal protocol ParsableFromByteBuffer {
     static func read(consuming buffer: inout ByteBuffer) throws -> Self
->>>>>>> d844f3c4
 }
 
 internal protocol OpenSSHKeyProtocol {
